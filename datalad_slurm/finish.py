"""Finish a scheduled slurm command"""

__docformat__ = "restructuredtext"

import json
import logging
import subprocess
import os.path as op

from datalad.core.local.save import Save
from datalad.distribution.dataset import (
    EnsureDataset,
    datasetmethod,
    require_dataset,
)
from datalad.interface.base import (
    Interface,
    eval_results,
)
from datalad.interface.common_opts import (
    jobs_opt,
)
from datalad.interface.results import get_status_dict
from datalad.support.constraints import (
    EnsureNone,
    EnsureStr,
)
from datalad.support.globbedpaths import GlobbedPaths
from datalad.support.param import Parameter
from datalad.utils import (
    chpwd,
    ensure_list,
)

from .common import connect_to_database

from datalad.core.local.run import _create_record, get_command_pwds

lgr = logging.getLogger("datalad.slurm.finish")


class Finish(Interface):
    """Finishes (i.e. saves outputs) a slurm submitted job."""

    _params_ = dict(
        slurm_job_id=Parameter(
            args=("--slurm-job-id",),
            nargs="?",
            doc="""Finishes the slurm job from the specified slurm job id.""",
            default=None,
            constraints=EnsureStr() | EnsureNone(),
        ),
        message=Parameter(
            args=(
                "-m",
                "--message",
            ),
            metavar="MESSAGE",
            doc="""Message for the finished `commit`.""",
            constraints=EnsureStr() | EnsureNone(),
        ),
        dataset=Parameter(
            args=("-d", "--dataset"),
            doc="""specify the dataset from which to rerun a recorded
            command. If no dataset is given, an attempt is made to
            identify the dataset based on the current working
            directory. If a dataset is given, the command will be
            executed in the root directory of this dataset.""",
            constraints=EnsureDataset() | EnsureNone(),
        ),
        outputs=Parameter(
            args=("-o", "--output"),
            dest="outputs",
            metavar=("PATH"),
            action="append",
            doc="""Prepare this relative path to be an output file of the command. A
            value of "." means "run :command:`datalad unlock .`" (and will fail
            if some content isn't present). For any other value, if the content
            of this file is present, unlock the file. Otherwise, remove it. The
            value can also be a glob. [CMD: This option can be given more than
            once. CMD]""",
        ),
        explicit=Parameter(
            args=("--explicit",),
            action="store_true",
            doc="""Consider the specification of inputs and outputs in the run
            record to be explicit. Don't warn if the repository is dirty, and
            only save modifications to the outputs from the original record.
            Note that when several run commits are specified, this applies to
            every one.""",
        ),
        close_failed_jobs=Parameter(
            args=("--close-failed-jobs",),
            action="store_true",
            doc="""Close any jobs which failed or were cancelled.
            Note that pending or running jobs will never be closed.
            They first have to be cancelled with `scancel`. """,
        ),
        commit_failed_jobs=Parameter(
            args=("--commit-failed-jobs",),
            action="store_true",
            doc="""Commit output files from failed jobs to the git log.
            Note this automatically enables close_failed_jobs.""",
        ),
        list_open_jobs=Parameter(
            args=("--list-open-jobs",),
            action="store_true",
            doc="""List all open scheduled jobs (those which haven't been finished).""",
        ),
        branches=Parameter(
            args=("--branches",),
            action="store_true",
            doc="""Commit results of jobs into individual branches.""",
        ),
        octopus=Parameter(
            args=("--octopus",),
            action="store_true",
            doc="""Commit results of jobs into individual branches and do an octopus merge afterwards.""",
        ),
        jobs=jobs_opt,
    )

    @staticmethod
    @datasetmethod(name="slurm_finish")
    @eval_results
    def __call__(
        slurm_job_id=None,
        *,
        dataset=None,
        message=None,
        outputs=None,
        explicit=True,
        close_failed_jobs=False,
        commit_failed_jobs=False,
        list_open_jobs=False,
        branches=False,
        octopus=False,
        jobs=None,
    ):
        ds = require_dataset(
            dataset, check_installed=True, purpose="finish a SLURM job"
        )

        if outputs and not slurm_job_id:
            yield get_status_dict(
                "slurm-finish",
                ds=ds,
                status="impossible",
                message=(
                    "If specifying outputs with datalad finish, "
                    "a specific slurm job id must be given."
                ),
            )
            return

        if slurm_job_id:
            slurm_job_id_list = [slurm_job_id]
        else:
            slurm_job_id_list, status_ok = get_scheduled_commits(ds)
            if not status_ok:
                yield get_status_dict(
                    "slurm-finish",
                    ds=ds,
                    status="error",
                    message=("Database connection cannot be established"),
                )
                return

        # list the open jobs if requested
        # if a single commit was specified, nothing happens
        # TODO: triple list and multiple prints is a bit ugly, consider refactor
        if list_open_jobs:
            if slurm_job_id_list:
                print("The following jobs are open: \n")
                print(f"{'slurm-job-id':<14} {'slurm-job-status'}")
                for i, slurm_job_id in enumerate(slurm_job_id_list):
                    job_status = get_job_status(slurm_job_id)[1]
                    print(f"{slurm_job_id:<10} {job_status}")
            return

        all_new_branches= []

        for slurm_job_id in slurm_job_id_list:

            new_branch= None
            if branches or octopus:
                new_branch= f"slurm-job-branch-{slurm_job_id}"
                all_new_branches.append(new_branch)

            for r in finish_cmd(
                slurm_job_id,
                dataset=dataset,
                message=message,
                outputs=outputs,
                explicit=explicit,
                close_failed_jobs=close_failed_jobs,
                commit_failed_jobs=commit_failed_jobs,
                branch=new_branch,
                jobs=None,
            ):
                yield r

        if octopus:

            # Filter the branches in 'all_new_branches' against all existing branches because some may not exist
            # ... they don't get created when finish_cmd() finds the job invalid
            all_new_branches= list(set(all_new_branches) & set(ds.repo.get_branches()))

            # WORKAROUND the "-q" is a workaround for the current 'merge()' routine 
            # in datalad/datalad/support/gitrepo.py
            # currently there are only one-way merges allowed if you call it like intended ... but if we
            # use -q as 'name' and put all the branches into 'options' it will work fow now
            ds.repo.merge("-q", all_new_branches, msg="Merge all branches from finished jobs")
            for b in all_new_branches:
                ds.repo.remove_branch(b)

def get_scheduled_commits(dset):
    """Return the slurm job ids of all open jobs."""
    # connect to the database
    con, cur = connect_to_database(dset, row_factory=True)
    if not con or not cur:
        return None, None

    # select the slurm job ids into a list
    cur.execute("SELECT slurm_job_id FROM open_jobs")
    slurm_job_ids = cur.fetchall()

    return slurm_job_ids, True


def finish_cmd(
    slurm_job_id,
    dataset=None,
    message=None,
    outputs=None,
    explicit=True,
    close_failed_jobs=False,
    commit_failed_jobs=False,
    branch=None,
    jobs=None,
):
    """
    Finalize a SLURM job by saving its outputs to a dataset and making an entry in the git log.

    Parameters
    ----------
    slurm_job_id : str
        The SLURM job ID to finish.
    dataset : str or Dataset, optional
        The dataset to save the outputs to. If not provided, the current dataset is used.
    message : str, optional
        An optional message to include in the save commit.
    outputs : list or str, optional
        The outputs to save from the SLURM job. If not provided, outputs from the job info are used.
    explicit : bool, optional
        If True, requires a clean dataset to detect changes. Default is True.
    close_failed_jobs : bool, optional
        If True, closes failed or cancelled jobs. Default is False.
    branch : str, optional
        If not None, create a separate branch for the results of this job with this name. Default is None.
    jobs : int, optional
        Number of parallel jobs to use for saving. Default is None.

    Yields
    ------
    dict
        Status dictionaries indicating the result of the finish operation.

    Notes
    -----
    This function finalizes a SLURM job by saving its outputs to a dataset. It checks the job status,
    processes the outputs, and records the run information. If the job is not complete, it can optionally
    close failed or cancelled jobs.
    """
    ds = require_dataset(dataset, check_installed=True, purpose="finish a SLURM job")
    ds_repo = ds.repo

    lgr.debug("rerunning command output underneath %s", ds)

    if not explicit:
        yield get_status_dict(
            "slurm-finish",
            ds=ds,
            status="impossible",
            message=(
                "clean dataset required to detect changes from command; "
                "use `datalad status` to inspect unsaved changes"
            ),
        )
        return
<<<<<<< HEAD
    
=======

    # TODO: this should probably be deleted?
    if not ds_repo.get_hexsha():
        yield get_status_dict(
            "slurm-finish",
            ds=ds,
            status="impossible",
            message="cannot rerun command, nothing recorded",
        )
        return

>>>>>>> 33064b98
    # if committing failed jobs, close_failed_jobs must be set to True
    if commit_failed_jobs:
        close_failed_jobs = True

    # get the open jobs from the database
    results = extract_from_db(ds, slurm_job_id)
    if not results:
        yield get_status_dict(
            "slurm-finish",
            status="error",
            message="Error accessing slurm job {} in database".format(slurm_job_id),
        )
        return

    run_message = results["run_message"]
    slurm_run_info = results["slurm_run_info"]
    # concatenate outputs from both submission and completion
    outputs_to_save = ensure_list(outputs) + ensure_list(slurm_run_info["outputs"])

    # should throw an error if user doesn't specify outputs or directory
    if not outputs_to_save:
        err_msg = "You must specify which outputs to save from this slurm run."
        yield get_status_dict("slurm-finish", status="impossible", message=err_msg)
        return

    slurm_job_id = slurm_run_info["slurm_job_id"]

    # get a list of job ids and status (if we have an array job)
    job_states, job_status_group = get_job_status(slurm_job_id)

    status_text = "Job ID: Job state \n"
    for job_id, state in job_states.items():
        status_text += f"{job_id}: {state} \n"

    # process these job ids and job statuses
    if not all(status == "COMPLETED" for status in job_states.values()):
        status_summary = ", ".join(
            f"{job_id}: {status}" for job_id, status in job_states.items()
        )
        message = (
            f"Slurm job(s) for job {slurm_job_id} are not complete."
            f"Statuses: {status_summary}"
        )
        if any(status in ["PENDING", "RUNNING"] for status in job_states.values()):
            yield get_status_dict("slurm-finish", status="impossible", message=message)
            return
        else:
            if not close_failed_jobs:
                yield get_status_dict("slurm-finish", status="impossible", message=message)
                return
            else:
                if not commit_failed_jobs:
                    # remove the job
                    remove_from_database(ds, slurm_run_info)
                    message = f"Closing failed / cancelled jobs. Statuses: {status_summary}"
                    yield get_status_dict("slurm-finish", status="ok", message=message)
                    return

    # expand the wildcards
    globbed_outputs = GlobbedPaths(outputs_to_save, expand=True).paths

    # update the run info with the new outputs
    slurm_run_info["outputs"] = globbed_outputs

    # rel_pwd = reslurm_run_info.get('pwd') if reslurm_run_info else None
    rel_pwd = None  # TODO might be able to get this from rerun info
    if rel_pwd and dataset:
        # recording is relative to the dataset
        pwd = op.normpath(op.join(dataset.path, rel_pwd))
        rel_pwd = op.relpath(pwd, dataset.path)
    else:
        pwd, rel_pwd = get_command_pwds(dataset)

    do_save = True
    msg = """\
[DATALAD SLURM RUN] {}

=== Do not change lines below ===
{}
^^^ Do not change lines above ^^^
        """
    job_status_group = job_status_group.capitalize()
    message_entry = f"Slurm job {slurm_job_id}: {job_status_group}"

    # Add the user messages from schedule and finish
    if message:
        message_entry += f"\n\n{message}"
    if run_message:
        message_entry += f"\n\n{run_message}"

    # create the run record, either as a string, or written to a file
    # depending on the config/request
    # TODO sidecar param
    record, record_path = _create_record(slurm_run_info, False, ds)

    msg = msg.format(
        message_entry,
        '"{}"'.format(record) if record_path else record,
    )

    # remove the job
    remove_from_database(ds, slurm_run_info)

    start_branch=""
    if branch:
        start_branch= ds.repo.get_active_branch()
        ds.repo.checkout(branch,["-b"])

    if do_save:
        with chpwd(pwd):
            for r in Save.__call__(
                dataset=ds,
                path=globbed_outputs,
                recursive=True,
                message=msg,
                jobs=jobs,
                return_type="generator",
                # we want this command and its parameterization to be in full
                # control about the rendering of results, hence we must turn
                # off internal rendering
                result_renderer="disabled",
                on_failure="ignore",
            ):
                yield r

    if branch:
        ds.repo.checkout(f"{start_branch}")


def extract_from_db(dset, slurm_job_id):
    """Extract the run info from the database entry."""
    con, cur = connect_to_database(dset)

    # select all columns
    query = "SELECT * FROM open_jobs WHERE slurm_job_id = ?"
    cur.execute(query, (slurm_job_id,))

    # Fetch the record
    record = cur.fetchone()

    if not record:
        return None

    # Get column names from cursor description
    column_names = [desc[0] for desc in cur.description]

    # extract as dictionary
    slurm_run_info = dict(zip(column_names, record))

    # convert json columns to list
    json_columns = ["chain", "inputs", "extra_inputs", "outputs", "slurm_outputs"]

    for column in json_columns:
        slurm_run_info[column] = json.loads(slurm_run_info[column])

    message = slurm_run_info["message"]
    del slurm_run_info["message"]

    res = {"run_message": message, "slurm_run_info": slurm_run_info}

    return dict(res, status="ok")


def get_job_status(job_id):
    """
    Check the status of a Slurm job using the sacct command.

    Parameters
    ----------
    job_id : Union[str, int]
        The Slurm job ID to check.

    Returns
    -------
    tuple
        A tuple containing:
        - dict: A dictionary with job IDs as keys and their states as values.
        - str: A summary status of the job group. "COMPLETED" if all jobs completed successfully,
               "ARRAY FAILED (SOME COMPLETE)" if some jobs completed and some failed,
               or "ARRAY FAILED (MULTIPLE CAUSES)" if there are multiple failure causes.

    Raises
    ------
    subprocess.CalledProcessError
        If the sacct command fails.
    ValueError
        If the job_id is invalid or the job is not found.
    RuntimeError
        If there is an error running the sacct command.
    """
    # Convert job_id to string if it's an integer
    job_id = str(job_id)

    # Validate job_id format (should be a positive integer)
    if not job_id.isdigit():
        raise ValueError(
            f"Invalid job ID: {job_id}. Job ID must be a positive integer."
        )

    try:
        # Run sacct command to get job status
        # -n: no header
        # -X: no step info
        # -j: specify job ID
        # -o JobID,State: output job ID and state columns
        # --parsable2: machine-friendly output format with | delimiter
        result = subprocess.run(
            ["sacct", "-n", "-X", "-j", job_id, "-o", "JobID,State", "--parsable2"],
            capture_output=True,
            text=True,
            check=True,
        )
        # Get the output lines
        output = result.stdout.strip()
        # If there's no output, the job doesn't exist
        if not output:
            raise ValueError(f"Job {job_id} not found")

        # Create dictionary of job_id: state pairs
        job_states = {}
        for line in output.splitlines():
            job_id, state = line.split("|")
            if "CANCELLED" in state:
                state = "CANCELLED"
            job_states[job_id] = state

        unique_statuses = set(job_states.values())
        if len(unique_statuses) == 1:
            job_status_group = unique_statuses.pop()  # Get the single status value
        else:
            if "COMPLETED" in unique_statuses:
                job_status_group = "ARRAY FAILED (SOME COMPLETE)"
            else:
                job_status_group = "ARRAY FAILED (MULTIPLE CAUSES)"

        return job_states, job_status_group

    except subprocess.CalledProcessError as e:
        raise RuntimeError(f"Error running sacct command: {e.stderr}")


def remove_from_database(dset, slurm_run_info):
    """Remove a job from the database based on its slurm_job_id."""
    con, cur = connect_to_database(dset)

    # Remove the rows matching the slurm_job_id from all the tables
    cur.execute(
        """
    DELETE FROM open_jobs
    WHERE slurm_job_id = ?
    """,
        (slurm_run_info["slurm_job_id"],),
    )

    cur.execute(
        """
    DELETE FROM locked_prefixes
    WHERE slurm_job_id = ?
    """,
        (slurm_run_info["slurm_job_id"],),
    )

    cur.execute(
        """
    DELETE FROM locked_names
    WHERE slurm_job_id = ?
    """,
        (slurm_run_info["slurm_job_id"],),
    )

    con.commit()
    con.close()
    return<|MERGE_RESOLUTION|>--- conflicted
+++ resolved
@@ -288,21 +288,7 @@
             ),
         )
         return
-<<<<<<< HEAD
-    
-=======
-
-    # TODO: this should probably be deleted?
-    if not ds_repo.get_hexsha():
-        yield get_status_dict(
-            "slurm-finish",
-            ds=ds,
-            status="impossible",
-            message="cannot rerun command, nothing recorded",
-        )
-        return
-
->>>>>>> 33064b98
+
     # if committing failed jobs, close_failed_jobs must be set to True
     if commit_failed_jobs:
         close_failed_jobs = True
